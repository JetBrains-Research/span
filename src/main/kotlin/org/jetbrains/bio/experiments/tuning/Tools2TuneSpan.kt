--- conflicted
+++ resolved
@@ -1,9 +1,6 @@
 package org.jetbrains.bio.experiments.tuning
 
-<<<<<<< HEAD
-=======
 import kotlinx.support.jdk7.use
->>>>>>> 21f89868
 import org.jetbrains.bio.coverage.AutoFragment
 import org.jetbrains.bio.coverage.removeDuplicates
 import org.jetbrains.bio.dataset.*
@@ -12,6 +9,7 @@
 import org.jetbrains.bio.experiments.fit.SpanPeakCallingExperiment
 import org.jetbrains.bio.genome.GenomeQuery
 import org.jetbrains.bio.genome.containers.LocationsMergingList
+import org.jetbrains.bio.io.BedFormat
 import org.jetbrains.bio.span.getPeaks
 import org.jetbrains.bio.span.savePeaks
 import org.jetbrains.bio.tools.ToolsChipSeqWashu
@@ -232,7 +230,6 @@
         return false
     }
 
-    /*
     override fun tune(configuration: DataConfig,
             path: Path,
             target: String,
@@ -298,5 +295,5 @@
             }
         }
         saveGrid(path, target, useInput)
-    } */
+    }
 }